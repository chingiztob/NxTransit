# This workflow will install Python dependencies, run tests and lint with a variety of Python versions
# For more information see: https://docs.github.com/en/actions/automating-builds-and-tests/building-and-testing-python

name: tests baisc functions

on:
  push:
    branches: [ "main" ]
  pull_request:
    branches: [ "main" ]
  workflow_dispatch:
<<<<<<< HEAD
  
=======

>>>>>>> 973066b1
jobs:
  build:

    runs-on: ubuntu-latest
    strategy:
      fail-fast: false
      matrix:
        python-version: ["3.9", "3.10", "3.11", "3.12"]

    steps:
    - uses: actions/checkout@v3
    - name: Set up Python ${{ matrix.python-version }}
      uses: actions/setup-python@v3
      with:
        python-version: ${{ matrix.python-version }}
    - name: Install dependencies
      run: |
        python -m pip install --upgrade pip
        python -m pip install flake8 pytest
        if [ -f requirements.txt ]; then pip install -r requirements.txt; fi
    - name: Install transit in editable mode
      run: |
        pip install -e .
    - name: Lint with flake8
      run: |
        # stop the build if there are Python syntax errors or undefined names
        flake8 . --count --select=E9,F63,F7,F82 --show-source --statistics
        # exit-zero treats all errors as warnings. The GitHub editor is 127 chars wide
        flake8 . --count --exit-zero --max-complexity=10 --max-line-length=127 --statistics
    - name: Test with pytest
      run: |
        pytest<|MERGE_RESOLUTION|>--- conflicted
+++ resolved
@@ -9,11 +9,8 @@
   pull_request:
     branches: [ "main" ]
   workflow_dispatch:
-<<<<<<< HEAD
-  
-=======
-
->>>>>>> 973066b1
+    branches: [ "main" ]
+    
 jobs:
   build:
 
